from __future__ import annotations

from typing import Literal

from dotenv import load_dotenv
from pydantic import AnyHttpUrl, model_validator
from pydantic_settings import BaseSettings, SettingsConfigDict
import os

load_dotenv()


class AppConfig(BaseSettings):
    """
    Application Configuration using Pydantic for robust validation and type-safety.
    All settings are loaded from environment variables or a .env file.
    """

    model_config = SettingsConfigDict(
        env_file=".env",
        env_file_encoding="utf-8",
        case_sensitive=False,
    )

    MEMGRAPH_HOST: str = "localhost"
    MEMGRAPH_PORT: int = 7687
    MEMGRAPH_HTTP_PORT: int = 7444
    LAB_PORT: int = 3000

    LLM_PROVIDER: Literal["gemini", "local"] = "gemini"
    GEMINI_PROVIDER: Literal["gla", "vertex"] = "gla"

    GEMINI_MODEL_ID: str = "gemini-2.5-pro"  # DO NOT CHANGE THIS
    GEMINI_VISION_MODEL_ID: str = "gemini-2.5-flash"  # DO NOT CHANGE THIS
    MODEL_CYPHER_ID: str = "gemini-2.5-flash-lite-preview-06-17"  # DO NOT CHANGE THIS
    GEMINI_API_KEY: str | None = None
    GEMINI_THINKING_BUDGET: int | None = None

    GCP_PROJECT_ID: str | None = None
    GCP_REGION: str = "us-central1"
    GCP_SERVICE_ACCOUNT_FILE: str | None = None

    LOCAL_MODEL_ENDPOINT: AnyHttpUrl = AnyHttpUrl("http://localhost:11434/v1")
    LOCAL_ORCHESTRATOR_MODEL_ID: str = "llama3"
    LOCAL_CYPHER_MODEL_ID: str = "llama3"
    LOCAL_MODEL_API_KEY: str = "ollama"

    TARGET_REPO_PATH: str = "."
    SHELL_COMMAND_TIMEOUT: int = 30

<<<<<<< HEAD
    @model_validator(mode="after")
    def check_required_fields(self) -> AppConfig:
        """Validate that the LLM provider, required API keys and project IDs are set based on the provider."""
        
        # Checking if `LLM_PROVIDER` is set in the environment
        if "LLM_PROVIDER" not in os.environ:
            raise ValueError(
                "Configuration Error: LLM_PROVIDER environment variable is required."
            )

=======
    def validate_for_usage(self) -> None:
        """Validate that required API keys and project IDs are set based on the provider."""
>>>>>>> 0283de93
        if self.LLM_PROVIDER == "gemini":
            if self.GEMINI_PROVIDER == "gla" and not self.GEMINI_API_KEY:
                raise ValueError(
                    "Configuration Error: GEMINI_API_KEY is required when GEMINI_PROVIDER is 'gla'."
                )
            if self.GEMINI_PROVIDER == "vertex" and not self.GCP_PROJECT_ID:
                raise ValueError(
                    "Configuration Error: GCP_PROJECT_ID is required when GEMINI_PROVIDER is 'vertex'."
                )


settings = AppConfig()<|MERGE_RESOLUTION|>--- conflicted
+++ resolved
@@ -48,21 +48,15 @@
     TARGET_REPO_PATH: str = "."
     SHELL_COMMAND_TIMEOUT: int = 30
 
-<<<<<<< HEAD
-    @model_validator(mode="after")
-    def check_required_fields(self) -> AppConfig:
-        """Validate that the LLM provider, required API keys and project IDs are set based on the provider."""
+    def validate_for_usage(self) -> None:
+        """Validate that required API keys and project IDs are set based on the provider."""
         
-        # Checking if `LLM_PROVIDER` is set in the environment
+         # Checking if `LLM_PROVIDER` is set in the environment
         if "LLM_PROVIDER" not in os.environ:
             raise ValueError(
                 "Configuration Error: LLM_PROVIDER environment variable is required."
             )
-
-=======
-    def validate_for_usage(self) -> None:
-        """Validate that required API keys and project IDs are set based on the provider."""
->>>>>>> 0283de93
+        
         if self.LLM_PROVIDER == "gemini":
             if self.GEMINI_PROVIDER == "gla" and not self.GEMINI_API_KEY:
                 raise ValueError(
